from __future__ import print_function
import sys
import os

# YUCK!  scinet bonkers python setup
paths = os.environ['PYTHONPATH']
sys.path = paths.split(':') + sys.path
if __name__ == '__main__':
    import matplotlib
    matplotlib.use('Agg')

import astropy

from glob import glob
from astrometry.util.fits import *
from astrometry.util.util import *
from astrometry.util.plotutils import PlotSequence, plothist
import fitsio
import pylab as plt

from legacypipe.runbrick import run_brick, rgbkwargs, rgbkwargs_resid
from legacypipe.common import LegacySurveyData, imsave_jpeg, get_rgb
from legacypipe.image import LegacySurveyImage
from legacypipe.desi_common import read_fits_catalog

from tractor.sky import ConstantSky
from tractor.sfd import SFDMap
from tractor import Tractor, NanoMaggies
from tractor.galaxy import disable_galaxy_cache
from tractor.ellipses import EllipseE

rgbscales = dict(I=(0, 0.01))
rgbkwargs      .update(scales=rgbscales)
rgbkwargs_resid.update(scales=rgbscales)

SFDMap.extinctions.update({'DES I': 1.592})

allbands = 'I'


def make_zeropoints():
    C = fits_table()
    C.image_filename = []
    C.image_hdu = []
    C.camera = []
    C.expnum = []
    C.filter = []
    C.exptime = []
    C.crpix1 = []
    C.crpix2 = []
    C.crval1 = []
    C.crval2 = []
    C.cd1_1 = []
    C.cd1_2 = []
    C.cd2_1 = []
    C.cd2_2 = []
    C.width = []
    C.height = []
    C.ra = []
    C.dec = []
    C.ccdzpt = []
    C.ccdname = []
    C.ccdraoff = []
    C.ccddecoff = []
    C.fwhm = []
    C.propid = []
    C.mjd_obs = []
    
    base = 'euclid/images/'
    fns = glob(base + 'acs-vis/*_sci.VISRES.fits')
    fns.sort()
    for fn in fns:
        hdu = 0
        hdr = fitsio.read_header(fn, ext=hdu)
        C.image_hdu.append(hdu)
        C.image_filename.append(fn.replace(base,''))
        C.camera.append('acs-vis')
        words = fn.split('_')
        expnum = int(words[-2], 10)
        C.expnum.append(expnum)
        filt = words[-4]
        C.filter.append(filt)
        C.exptime.append(hdr['EXPTIME'])
        C.ccdzpt.append(hdr['PHOTZPT'])

        for k in ['CRPIX1','CRPIX2','CRVAL1','CRVAL2','CD1_1','CD1_2','CD2_1','CD2_2']:
            C.get(k.lower()).append(hdr[k])
        C.width.append(hdr['NAXIS1'])
        C.height.append(hdr['NAXIS2'])
            
        wcs = wcs_pv2sip_hdr(hdr)
        rc,dc = wcs.radec_center()
        C.ra.append(rc)
        C.dec.append(dc)

        psffn = fn.replace('_sci.VISRES.fits', '_sci.VISRES_psfex.psf')
        psfhdr = fitsio.read_header(psffn, ext=1)
        fwhm = psfhdr['PSF_FWHM']
        
        C.ccdname.append('0')
        C.ccdraoff.append(0.)
        C.ccddecoff.append(0.)
        #C.fwhm.append(0.18 / 0.1)
        C.fwhm.append(fwhm)
        C.propid.append('0')
        C.mjd_obs.append(0.)
        
    C.to_np_arrays()
    fn = 'euclid/survey-ccds-acsvis.fits.gz'
    C.writeto(fn)
    print('Wrote', fn)

    C = fits_table()
    C.image_filename = []
    C.image_hdu = []
    C.camera = []
    C.expnum = []
    C.filter = []
    C.exptime = []
    C.crpix1 = []
    C.crpix2 = []
    C.crval1 = []
    C.crval2 = []
    C.cd1_1 = []
    C.cd1_2 = []
    C.cd2_1 = []
    C.cd2_2 = []
    C.width = []
    C.height = []
    C.ra = []
    C.dec = []
    C.ccdzpt = []
    C.ccdname = []
    C.ccdraoff = []
    C.ccddecoff = []
    C.fwhm = []
    C.propid = []
    C.mjd_obs = []
    fns = glob(base + 'megacam/???????p.fits')
    fns.sort()
    for fn in fns:
        F = fitsio.FITS(fn)
        print(len(F), 'FITS extensions in', fn)
        print(F)
        phdr = F[0].read_header()
        expnum = phdr['EXPNUM']
        filt = phdr['FILTER']
        print('Filter', filt)
        filt = filt[0]
        exptime = phdr['EXPTIME']
        for hdu in range(1, len(F)):
            hdr = fitsio.read_header(fn, ext=hdu)
            C.image_filename.append(fn.replace(base,''))
            C.image_hdu.append(hdu)
            C.camera.append('megacam')
            C.expnum.append(expnum)
            C.filter.append(filt)
            C.exptime.append(exptime)
            C.ccdzpt.append(hdr['PHOTZPT'])

            for k in ['CRPIX1','CRPIX2','CRVAL1','CRVAL2','CD1_1','CD1_2','CD2_1','CD2_2']:
                C.get(k.lower()).append(hdr[k])
            C.width.append(hdr['NAXIS1'])
            C.height.append(hdr['NAXIS2'])
            
            wcs = wcs_pv2sip_hdr(hdr)
            rc,dc = wcs.radec_center()
            C.ra.append(rc)
            C.dec.append(dc)

            psffn = fn.replace('p.fits', 'p_psfex.psf')
            psfhdr = fitsio.read_header(psffn, ext=1)
            fwhm = psfhdr['PSF_FWHM']
        
            C.ccdname.append(hdr['EXTNAME'])
            C.ccdraoff.append(0.)
            C.ccddecoff.append(0.)
            C.fwhm.append(fwhm)
            C.propid.append('0')
            C.mjd_obs.append(hdr['MJD-OBS'])
        
    C.to_np_arrays()
    fn = 'euclid/survey-ccds-megacam.fits.gz'
    C.writeto(fn)
    print('Wrote', fn)


class AcsVisImage(LegacySurveyImage):
    def __init__(self, *args, **kwargs):
        super(AcsVisImage, self).__init__(*args, **kwargs)

        self.psffn = self.imgfn.replace('_sci.VISRES.fits', '_sci.VISRES_psfex.psf')
        assert(self.psffn != self.imgfn)

        self.wtfn = self.imgfn.replace('_sci', '_wht')
        assert(self.wtfn != self.imgfn)

        self.dqfn = self.imgfn.replace('_sci', '_flg')
        assert(self.dqfn != self.imgfn)
        
        self.name = 'AcsVisImage: expnum %i' % self.expnum

        self.dq_saturation_bits = 0
        

    def get_wcs(self):
        # Make sure the PV-to-SIP converter samples enough points for small
        # images
        stepsize = 0
        if min(self.width, self.height) < 600:
            stepsize = min(self.width, self.height) / 10.;
        hdr = self.read_image_header()
        wcs = wcs_pv2sip_hdr(hdr, stepsize=stepsize)
        return wcs

    def read_invvar(self, clip=True, **kwargs):
        '''
        Reads the inverse-variance (weight) map image.
        '''
        #return self._read_fits(self.wtfn, self.hdu, **kwargs)

        img = self.read_image(**kwargs)
        # # Estimate per-pixel noise via Blanton's 5-pixel MAD
        slice1 = (slice(0,-5,10),slice(0,-5,10))
        slice2 = (slice(5,None,10),slice(5,None,10))
        mad = np.median(np.abs(img[slice1] - img[slice2]).ravel())
        sig1 = 1.4826 * mad / np.sqrt(2.)
        print('sig1 estimate:', sig1)
        invvar = np.ones_like(img) / sig1**2
        return invvar
        
    def read_dq(self, **kwargs):
        '''
        Reads the Data Quality (DQ) mask image.
        '''
        print('Reading data quality image', self.dqfn, 'ext', self.hdu)
        dq = self._read_fits(self.dqfn, self.hdu, **kwargs)
        return dq
        
    def read_sky_model(self, splinesky=False, slc=None, **kwargs):
        sky = ConstantSky(0.)
        return sky

class MegacamImage(LegacySurveyImage):
    def __init__(self, *args, **kwargs):
        super(MegacamImage, self).__init__(*args, **kwargs)

        self.psffn = self.imgfn.replace('p.fits', 'p_psfex.psf')
        assert(self.psffn != self.imgfn)

        self.wtfn = self.imgfn.replace('p.fits', 'p_weight.fits')
        assert(self.wtfn != self.imgfn)

        self.dqfn = self.imgfn.replace('p.fits', 'p_flag.fits')
        assert(self.dqfn != self.imgfn)
        
        self.name = 'MegacamImage: %i-%s' % (self.expnum, self.ccdname)
        self.dq_saturation_bits = 0
        
    def get_wcs(self):
        # Make sure the PV-to-SIP converter samples enough points for small
        # images
        stepsize = 0
        if min(self.width, self.height) < 600:
            stepsize = min(self.width, self.height) / 10.;
        hdr = self.read_image_header()
        wcs = wcs_pv2sip_hdr(hdr, stepsize=stepsize)
        return wcs

    def read_image(self, header=None, **kwargs):
        print('Reading image from', self.imgfn, 'hdu', self.hdu)
        R = self._read_fits(self.imgfn, self.hdu, header=header, **kwargs)
        if header:
            img,header = R
        else:
            img = R
        img = img.astype(np.float32)
        if header:
            return img,header
        return img
    
    def read_invvar(self, clip=True, **kwargs):
        '''
        Reads the inverse-variance (weight) map image.
        '''
        #return self._read_fits(self.wtfn, self.hdu, **kwargs)

        img = self.read_image(**kwargs)
        # # Estimate per-pixel noise via Blanton's 5-pixel MAD
        slice1 = (slice(0,-5,10),slice(0,-5,10))
        slice2 = (slice(5,None,10),slice(5,None,10))
        mad = np.median(np.abs(img[slice1] - img[slice2]).ravel())
        sig1 = 1.4826 * mad / np.sqrt(2.)
        print('sig1 estimate:', sig1)
        invvar = np.ones_like(img) / sig1**2
        return invvar
        
    def read_dq(self, **kwargs):
        '''
        Reads the Data Quality (DQ) mask image.
        '''
        print('Reading data quality image', self.dqfn, 'ext', self.hdu)
        dq = self._read_fits(self.dqfn, self.hdu, **kwargs)
        print('Got', dq.dtype, dq.shape)
        return dq
        
    def read_sky_model(self, splinesky=False, slc=None, **kwargs):
        sky = ConstantSky(0.)
        return sky



# Hackily defined RA,Dec values that split the ACS 7x7 tiling into
# distinct 'bricks'
rasplits = np.array([ 149.72716429, 149.89394223,  150.06073352,
                      150.22752888,  150.39431559, 150.56110037])
                          
decsplits = np.array([ 1.79290318,  1.95956698,  2.12623253,
                       2.2929002,   2.45956215,  2.62621403])
    
def read_acs_catalogs():
    # Read all ACS catalogs
    mfn = 'euclid-out/merged-catalog.fits'
    if not os.path.exists(mfn):
        TT = []
        fns = glob('euclid-out/tractor/*/tractor-*.fits')
        for fn in fns:
            T = fits_table(fn)
            print(len(T), 'from', fn)

            mra  = np.median(T.ra)
            mdec = np.median(T.dec)

            print(np.sum(T.brick_primary), 'PRIMARY')
            I = np.flatnonzero(rasplits > mra)
            if len(I) > 0:
                T.brick_primary &= (T.ra < rasplits[I[0]])
                print(np.sum(T.brick_primary), 'PRIMARY after RA high cut')
            I = np.flatnonzero(rasplits < mra)
            if len(I) > 0:
                T.brick_primary &= (T.ra >= rasplits[I[-1]])
                print(np.sum(T.brick_primary), 'PRIMARY after RA low cut')
            I = np.flatnonzero(decsplits > mdec)
            if len(I) > 0:
                T.brick_primary &= (T.dec < decsplits[I[0]])
                print(np.sum(T.brick_primary), 'PRIMARY after DEC high cut')
            I = np.flatnonzero(decsplits < mdec)
            if len(I) > 0:
                T.brick_primary &= (T.dec >= decsplits[I[-1]])
                print(np.sum(T.brick_primary), 'PRIMARY after DEC low cut')

            TT.append(T)
        T = merge_tables(TT)
        del TT
        T.writeto(mfn)
    else:
        T = fits_table(mfn)
    return T

if __name__ == '__main__':
<<<<<<< HEAD
    if True:
        fns = glob('euclid-out/coadd/acs/acsvis-1??/*-image-I.fits')
        fns.sort()
        bands=['I']
        for fn in fns:
            I = fitsio.read(fn)
            print('Read', I.shape, 'from', fn)
=======
    if False:
        fns = glob('euclid-out/coadd/acs/*/*-image-I.fits')
        fns.sort()
        bands=['I']
        for fn in fns:
            I = fits_table(fn)
>>>>>>> 77a34dfb
            ims = [I]
            rgb = get_rgb(ims, bands, **rgbkwargs)
            print('RGB:', rgb.shape)
            # coadd_bw
            rgb = rgb.sum(axis=2)
            print('B/W:', rgb.shape)
            kwa = dict(cmap='gray')
            outfn = fn.replace('-I.fits', '.jpg')
            imsave_jpeg(outfn, rgb, origin='lower', **kwa)
            print('Wrote', outfn)
        sys.exit(0)
            
    if True:
        ps = PlotSequence('euclid')

        forcedfn = 'forced-megacam.fits'

        if os.path.exists(forcedfn):
            F = fits_table(forcedfn)
        else:
            T = read_acs_catalogs()
            print(len(T), 'ACS catalog entries')
            #T.cut(T.brick_primary)
            #print(len(T), 'primary')
            # read Megacam forced-photometry catalogs
            fns = glob('euclid-out/forced/megacam-*.fits')
            fns.sort()
            F = []
            for fn in fns:
                f = fits_table(fn)
                print(len(f), 'from', fn)
                fn = os.path.basename(fn)
                fn = fn.replace('.fits','')
                words = fn.split('-')
                assert(words[0] == 'megacam')
                expnum = int(words[1], 10)
                ccdname = words[2]
                f.expnum = np.array([expnum]*len(f))
                f.ccdname = np.array([ccdname]*len(f))
                F.append(f)
            F = merge_tables(F)
            objmap = dict([((brickname,objid),i) for i,(brickname,objid) in
                           enumerate(zip(T.brickname, T.objid))])
            I = np.array([objmap[(brickname, objid)] for brickname,objid
                          in zip(F.brickname, F.objid)])
            F.type = T.type[I]
            F.acs_flux = T.decam_flux[I]
            F.ra  = T.ra[I]
            F.dec = T.dec[I]
            F.bx  = T.bx[I]
            F.by  = T.by[I]
            F.writeto(forcedfn)

        print(len(F), 'forced photometry measurements')
        # There's a great big dead zone around the outside of the image...
        # roughly X=[0 to 33] and X=[2080 to 2112] and Y=[4612..]
        J = np.flatnonzero((F.x > 40) * (F.x < 2075) * (F.y < 4600))
        F.cut(J)
        print('Cut out edges:', len(F))
        
        I = np.flatnonzero(F.type == 'PSF ')
        print(len(I), 'PSF')

        for t in ['SIMP', 'DEV ', 'EXP ', 'COMP']:
            J = np.flatnonzero(F.type == t)
            print(len(J), t)
        
        F.fluxsn = F.flux * np.sqrt(F.flux_ivar)
        F.mag = -2.5 * (np.log10(F.flux) - 9.)
        plt.clf()
        p1 = plt.semilogx(F.fluxsn, F.mag, 'k.', alpha=0.1)
        p2 = plt.semilogx(F.fluxsn[I], F.mag[I], 'r.', alpha=0.1)
        plt.xlabel('Megacam forced-photometry Flux S/N')
        plt.ylabel('Megacam forced-photometry mag')

        #plt.xlim(1., 1e5)
        #plt.ylim(10, 26)
        plt.xlim(1., 1e4)
        plt.ylim(16, 26)

        J = np.flatnonzero((F.fluxsn[I] > 4.5) * (F.fluxsn[I] < 5.5))
        print(len(J), 'between flux S/N 4.5 and 5.5')
        J = I[J]
        medmag = np.median(F.mag[J])
        print('Median mag', medmag)
        plt.axvline(5., color='r', alpha=0.5, lw=2)
        plt.axvline(5., color='k', alpha=0.5)
        plt.axhline(medmag, color='k', alpha=0.5)
        plt.axhline(medmag, color='r', alpha=0.5, lw=2)

        plt.title('Megacam forced-photometered from ACS-VIS')

        ax = plt.axis()
        p1 = plt.semilogx([0],[0], 'k.')
        p2 = plt.semilogx([0], [0], 'r.')
        plt.legend((p1[0], p2[0]), ('All sources', 'Point sources'))
        plt.axis(ax)
        ps.savefig()
                
        sys.exit(0)




    if False:
        make_zeropoints()

    if False:
        # Regular tiling with small overlaps; RA,Dec aligned
        survey = LegacySurveyData(survey_dir='euclid', output_dir='euclid-out')
        T = fits_table('euclid/survey-ccds-acsvis.fits.gz')
        plt.clf()
        for ccd in T:
            wcs = survey.get_approx_wcs(ccd)
            h,w = wcs.shape
            rr,dd = wcs.pixelxy2radec([1,w,w,1,1], [1,1,h,h,1])
            plt.plot(rr, dd, 'b-')
        #plt.savefig('acs-outlines.png')

        T = fits_table('euclid/survey-ccds-megacam.fits.gz')
        #plt.clf()
        for ccd in T:
            wcs = survey.get_approx_wcs(ccd)
            h,w = wcs.shape
            rr,dd = wcs.pixelxy2radec([1,w,w,1,1], [1,1,h,h,1])
            plt.plot(rr, dd, 'r-')
        plt.savefig('acs-outlines.png')

        TT = []
        fns = glob('euclid-out/tractor/*/tractor-*.fits')
        for fn in fns:
            T = fits_table(fn)
            print(len(T), 'from', fn)
            TT.append(T)
        T = merge_tables(TT)
        plt.clf()
        plothist(T.ra, T.dec, 200)
        plt.savefig('acs-sources1.png')
        T = fits_table('euclid/survey-ccds-acsvis.fits.gz')
        for ccd in T:
            wcs = survey.get_approx_wcs(ccd)
            h,w = wcs.shape
            rr,dd = wcs.pixelxy2radec([1,w,w,1,1], [1,1,h,h,1])
            plt.plot(rr, dd, 'b-')
        plt.savefig('acs-sources2.png')

        sys.exit(0)

        # It's a 7x7 grid... hackily define RA,Dec boundaries.
        T = fits_table('euclid/survey-ccds-acsvis.fits.gz')
        ras = T.ra.copy()
        ras.sort()
        decs = T.dec.copy()
        decs.sort()
        print('RAs:', ras)
        print('Decs:', decs)
        ras  =  ras.reshape((-1, 7)).mean(axis=1)
        decs = decs.reshape((-1, 7)).mean(axis=1)
        print('RAs:', ras)
        print('Decs:', decs)
        rasplits = (ras[:-1] + ras[1:])/2.
        print('RA boundaries:', rasplits)
        decsplits = (decs[:-1] + decs[1:])/2.
        print('Dec boundaries:', decsplits)



    import argparse
    parser = argparse.ArgumentParser()
    parser.add_argument('--expnum', type=int,
                        help='ACS exposure number to run')
    parser.add_argument('--threads', type=int, help='Run multi-threaded')

    parser.add_argument('--forced', type=int, help='Run forced photometry for given MegaCam CCD index')

    parser.add_argument('--ceres', action='store_true', help='Use Ceres?')

    parser.add_argument(
        '--zoom', type=int, nargs=4,
        help='Set target image extent (default "0 3600 0 3600")')

    opt = parser.parse_args()
    if opt.expnum is None and opt.forced is None:
        print('Need --expnum or --forced')
        sys.exit(-1)

    survey = LegacySurveyData(survey_dir='euclid', output_dir='euclid-out')
    survey.image_typemap['acs-vis'] = AcsVisImage
    survey.image_typemap['megacam'] = MegacamImage

    if opt.expnum is not None:
        # Run pipeline on a single ACS image.
        ccds = survey.get_ccds_readonly()
        ccds.cut(ccds.camera == 'acs-vis')
        print('Cut to', len(ccds), 'from ACS-VIS')

        ccds.cut(ccds.expnum == opt.expnum)
        print('Cut to', len(ccds), 'with expnum', opt.expnum)
        allccds = ccds
        
        for iccd in range(len(allccds)):
            # Process just this single CCD.
            survey.ccds = allccds[np.array([iccd])]
            ccd = survey.ccds[0]
            brickname = 'acsvis-%03i' % ccd.expnum
            run_brick(brickname, survey, radec=(ccd.ra, ccd.dec), pixscale=0.1,
                      #width=200, height=200,
                      width=ccd.width, height=ccd.height, 
                      bands=['I'],
                      threads=opt.threads,
                      wise=False, do_calibs=False,
                      pixPsf=True, coadd_bw=True, ceres=False,
                      blob_image=True, allbands=allbands,
                      forceAll=True, writePickles=False)
        #plots=True, plotbase='euclid',

    else:
        T = read_acs_catalogs()

        # plt.clf()
        # I = T.brick_primary
        # plothist(T.ra[I], T.dec[I], 200)
        # plt.savefig('acs-sources3.png')

        opti = None
        forced_kwargs = {}
        if opt.ceres:
        #if True:
            from tractor.ceres_optimizer import CeresOptimizer
            B = 8
            opti = CeresOptimizer(BW=B, BH=B)
        
        #T = fits_table('euclid-out/tractor/cus/tractor-custom-150640p01710.fits')
        #print(len(T), 'sources in catalog')
        #declo,dechi = cat.dec.min(), cat.dec.max()
        #ralo , rahi = cat.ra .min(), cat.ra .max()
        T.shapeexp = np.vstack((T.shapeexp_r, T.shapeexp_e1, T.shapeexp_e2)).T
        T.shapedev = np.vstack((T.shapedev_r, T.shapedev_e1, T.shapedev_e2)).T

        ccds = survey.get_ccds_readonly()
        I = np.flatnonzero(ccds.camera == 'megacam')
        print(len(I), 'MegaCam CCDs')

        #bands = np.unique(ccds.filter[I])
        #print('Unique bands:', bands)
        #for src in cat:
        #    src.brightness = NanoMaggies(**dict([(b,1.) for b in bands]))

        print('Cut to a single CCD: index', opt.forced)
        I = I[np.array([opt.forced])]

        slc = None
        if opt.zoom:
            x0,x1,y0,y1 = opt.zoom
            zw = x1-x0
            zh = y1-y0
            slc = slice(y0,y1), slice(x0,x1)

        for i in I:
            ccd = ccds[i]
            im = survey.get_image_object(ccd)
            print('CCD', im)

            wcs = im.get_wcs()
            if opt.zoom:
                wcs = wcs.get_subimage(x0, y0, zw, zh)

            ok,x,y = wcs.radec2pixelxy(T.ra, T.dec)
            x = (x-1).astype(np.float32)
            y = (y-1).astype(np.float32)
            h,w = wcs.shape
            J = np.flatnonzero((x >= 0) * (x < w) *
                               (y >= 0) * (y < h))
            if len(J) == 0:
                print('No sources within image.')
                continue

            Ti = T[J]
            print('Cut to', len(Ti), 'sources within image')

            cat = read_fits_catalog(Ti, ellipseClass=EllipseE, allbands=allbands,
                                    bands=allbands)
            for src in cat:
                src.brightness = NanoMaggies(**{ ccd.filter: 1. })

            tim = im.get_tractor_image(pixPsf=True, slc=slc)
            print('Forced photometry for', tim.name)

            for src in cat:
                # Limit sizes of huge models
                from tractor.galaxy import ProfileGalaxy
                if isinstance(src, ProfileGalaxy):
                    px,py = tim.wcs.positionToPixel(src.getPosition())
                    h = src._getUnitFluxPatchSize(tim, px, py, tim.modelMinval)
                    MAXHALF = 128
                    if h > MAXHALF:
                        print('halfsize', h,'for',src,'-> setting to',MAXHALF)
                        src.halfsize = MAXHALF
            
            tr = Tractor([tim], cat, optimizer=opti)
            tr.freezeParam('images')
            for src in cat:
                src.freezeAllBut('brightness')
                src.getBrightness().freezeAllBut(tim.band)
            disable_galaxy_cache()
            # Reset fluxes
            nparams = tr.numberOfParams()
            tr.setParams(np.zeros(nparams, np.float32))
            
            F = fits_table()
            F.brickid   = Ti.brickid
            F.brickname = Ti.brickname
            F.objid     = Ti.objid
            
            F.filter  = np.array([tim.band]               * len(Ti))
            F.mjd     = np.array([tim.primhdr['MJD-OBS']] * len(Ti))
            F.exptime = np.array([tim.primhdr['EXPTIME']] * len(Ti)).astype(np.float32)

            ok,x,y = tim.sip_wcs.radec2pixelxy(Ti.ra, Ti.dec)
            F.x = (x-1).astype(np.float32)
            F.y = (y-1).astype(np.float32)
            
            R = tr.optimize_forced_photometry(variance=True, fitstats=True,
                                              shared_params=False, priors=False,
                                              **forced_kwargs)

            F.flux = np.array([src.getBrightness().getFlux(tim.band)
                               for src in cat]).astype(np.float32)
            F.flux_ivar = R.IV.astype(np.float32)
            #F.fracflux = R.fitstats.profracflux.astype(np.float32)
            #F.rchi2    = R.fitstats.prochi2    .astype(np.float32)

            hdr = fitsio.FITSHDR()
            units = {'exptime':'sec', 'flux':'nanomaggy', 'flux_ivar':'1/nanomaggy^2'}
            columns = F.get_columns()
            for i,col in enumerate(columns):
                if col in units:
                    hdr.add_record(dict(name='TUNIT%i' % (i+1), value=units[col]))

            outfn = 'euclid-out/forced/megacam-%i-%s.fits' % (im.expnum, im.ccdname)
            #fitsio.write(outfn, None, header=hdr, clobber=True)
            F.writeto(outfn, header=hdr, append=True)
            <|MERGE_RESOLUTION|>--- conflicted
+++ resolved
@@ -358,7 +358,6 @@
     return T
 
 if __name__ == '__main__':
-<<<<<<< HEAD
     if True:
         fns = glob('euclid-out/coadd/acs/acsvis-1??/*-image-I.fits')
         fns.sort()
@@ -366,14 +365,6 @@
         for fn in fns:
             I = fitsio.read(fn)
             print('Read', I.shape, 'from', fn)
-=======
-    if False:
-        fns = glob('euclid-out/coadd/acs/*/*-image-I.fits')
-        fns.sort()
-        bands=['I']
-        for fn in fns:
-            I = fits_table(fn)
->>>>>>> 77a34dfb
             ims = [I]
             rgb = get_rgb(ims, bands, **rgbkwargs)
             print('RGB:', rgb.shape)
