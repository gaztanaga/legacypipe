--- conflicted
+++ resolved
@@ -124,12 +124,8 @@
              397523, 405262, 405292, # r,p3
              180583, 405257, 180582, # z,p1
              180585, 395347, 405254, # z,p2
-<<<<<<< HEAD
-             179975, 179971, 179972, # z,p3
-=======
              #179975, 179971, 179972, # z,p3 -- THESE ONES HAVE NASTY SKY GRADIENTS
              193204, 193180, 192768,
->>>>>>> 18d12881
              ]
 # reorder to get one of p1,p2,p3 in each set
 exposures = exposures[::3] + exposures[1::3] + exposures[2::3]
