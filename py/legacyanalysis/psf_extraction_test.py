import numpy as np

import matplotlib
import matplotlib.pyplot as plt

<<<<<<< HEAD
=======
import astropy.convolution

>>>>>>> ea165fb2
from psf_extraction import *


def test_sinc_shift_image():
    from PIL import Image
    im = Image.open('psftest/shift.png')
    img = np.sum(np.array(im)[:,:,:3], axis=2)

    import matplotlib.pyplot as plt
    fig = plt.figure()

    for j in range(3):
        for k in range(3):
            ax = fig.add_subplot(3,3,3*k+j+1)
            img_shifted = np.real(sinc_shift_image(img, 50*j, 50*k))
            vmin, vmax = np.percentile(img, [1., 99.])
            ax.imshow(img_shifted, origin='upper', aspect='equal',
                           interpolation='none', cmap='binary',
                           vmin=vmin, vmax=vmax)

    plt.show()


def gen_test_data(psf_coeffs, sky_level=100., mag_20_flux=100., band=3):
    psf_shape = psf_coeffs.shape[1:]

    # Load a test image
    fname_pattern = 'psftest/c4d_150109_051822_oo{}_z_v1.fits.fz'
    img_data, weight_data, mask_data, wcs = load_exposure(fname_pattern, 'S31')
    ccd_shape = img_data.shape

    # Load locations of PS1 stars
    fname = 'psftest/ps1stars-c4d_150109_051822.fits'
    ps1_table = astropy.io.fits.getdata(fname, 1)
    star_x, star_y, ps1_mag = get_star_locations(ps1_table, wcs, img_data.shape, min_separation=1.)

    # Clip to stars that fall on the CCD
    #idx = ( (star_x > -psf_shape[0]) & (star_x < ccd_shape[0]+psf_shape[0])
    #      & (star_y > -psf_shape[1]) & (star_y < ccd_shape[1]+psf_shape[1]) )

    #idx = np.arange(10)
    #star_x = star_x[idx]
    #star_y = star_y[idx]
    #ps1_table = ps1_table[idx]

    # Transform stellar magnitudes to fluxes
    star_flux = mag_20_flux * 10.**(-(ps1_mag[:,band]-20.)/5.)

    # Work on a larger canvas, so that edge effects can be ignored
    img_shape = [ccd_shape[0]+2*psf_shape[0], ccd_shape[1]+2*psf_shape[1]]
    dx = 0.5 * (psf_shape[0] - 1)
    dy = 0.5 * (psf_shape[1] - 1)

    # Fill the image with Gaussian background noise
    img_mean = np.ones(shape=img_shape, dtype='f8')
    #img_mock = np.random.normal(loc=sky_level, scale=np.sqrt(sky_level), size=img_data.shape)

    psf_workspace = np.empty(shape=img_shape, dtype='f8')

    # Add in each star
    for k in range(len(star_x)):
        print k, star_flux[k], ps1_mag[k,band]

        # Evaluate the PSF at the position of the star
        #psf_img = eval_psf(psf_coeffs, star_x[k], star_y[k], ccd_shape)
        psf_workspace[:] = 0.
        psf_workspace[:psf_shape[0],:psf_shape[1]] = eval_psf(psf_coeffs, star_x[k], star_y[k], ccd_shape)
        psf_workspace *= star_flux[k] / np.sum(psf_workspace)

        # Shift the PSF to be centered on the star
        x_shift = int(np.around(star_x[k]+dx))
        y_shift = int(np.around(star_y[k]+dy))
        psf_workspace = np.roll(psf_workspace, x_shift, axis=0)
        psf_workspace = np.roll(psf_workspace, y_shift, axis=1)

        img_mean += psf_workspace
        #img_mean += sinc_shift_image(psf_workspace, star_x[k]+dx, star_y[k]+dy)

    # Clip the image
    img_mean = img_mean[psf_shape[0]:-psf_shape[0], psf_shape[1]:-psf_shape[1]]

    # Add noise into the image
    img_model = img_mean + np.sqrt(img_mean) * np.random.normal(loc=0., scale=1., size=ccd_shape)

    # Calculate the weights (assume Poisson statistics)
    weight_model = 1. / img_mean

    # Copy the mask
    mask_model = np.empty(ccd_shape, dtype='f8')
    mask_model[:] = mask_data[:]

    return img_model, weight_model, mask_model, star_x, star_y


def test_gen_data():
    psf_sigma = 3.
    psf_coeffs = np.zeros((6,63,63), dtype='f8')
    psf_coeffs[0] = np.array(astropy.convolution.Gaussian2DKernel(
        psf_sigma, x_size=psf_coeffs.shape[1], y_size=psf_coeffs.shape[2],
        mode='oversample', factor=5
    ))

    img_model, weight_model, mask_model, star_x, star_y  = gen_test_data(psf_coeffs)

    # Plot the CCD image and weight, with stellar locations from PS1 overplotted
    vmin, vmax = np.percentile(img_model[(img_model > 1.) & (mask_model == 0)], [1.,99.])

    fig = plt.figure(dpi=300)

    ax = fig.add_subplot(2,1,1, axisbg='g')
    img_model[(mask_model != 0)] = np.nan
    ax.imshow(img_model.T, origin='upper', aspect='equal', interpolation='nearest',
                           cmap='binary_r', vmin=vmin, vmax=vmax)

    ax.scatter(star_x, star_y,
               s=12, edgecolor='b', facecolor='none',
               lw=0.75, alpha=0.75)

    ax.set_xlim(0, img_model.shape[0])
    ax.set_ylim(0, img_model.shape[1])

    ax = fig.add_subplot(2,1,2, axisbg='g')
    sigma = 1. / np.sqrt(weight_model)
    vmin_s, vmax_s = np.percentile(sigma[np.isfinite(sigma) & (mask_model == 0)], [0.1, 99.5])
    sigma[(mask_model != 0)] = np.nan
    ax.imshow(sigma.T, origin='upper', aspect='equal', interpolation='nearest',
                       cmap='binary_r', vmin=vmin_s, vmax=vmax_s)

    fig.savefig('mock_data/ccd_model.png', dpi=300, bbox_inches='tight')

    return



def test_load_exposure():
    # Load a test image
    fname_pattern = 'psftest/c4d_150109_051822_oo{}_z_v1.fits.fz'
    img_data, weight_data, mask_data, wcs = load_exposure(fname_pattern, 'S31')

    # Load locations of PS1 stars
    fname = 'psftest/ps1stars-c4d_150109_051822.fits'
    ps1_table = astropy.io.fits.getdata(fname, 1)
    star_x, star_y = get_star_locations(ps1_table, wcs, img_data.shape, min_separation=50)

    # Extract postage stamps of stars
    ps_exposure, ps_weight, ps_mask = extract_stars(img_data, weight_data, mask_data,
                                                    star_x, star_y)

    # Plot the CCD image and weight, with stellar locations from PS1 overplotted
    vmin, vmax = np.percentile(img_data[(img_data > 1.) & (mask_data == 0)], [1.,99.])

    fig = plt.figure(dpi=300)

    ax = fig.add_subplot(2,1,1)
    ax.imshow(img_data.T, origin='upper', aspect='equal', interpolation='nearest',
                          cmap='binary_r', vmin=vmin, vmax=vmax)

    ax.scatter(star_x, star_y,
               s=12, edgecolor='b', facecolor='none',
               lw=0.75, alpha=0.75)

    ax.set_xlim(0, img_data.shape[0])
    ax.set_ylim(0, img_data.shape[1])

    ax = fig.add_subplot(2,1,2)
    sigma = 1./np.sqrt(weight_data)
    vmin_s, vmax_s = np.percentile(sigma[np.isfinite(sigma) & (mask_data == 0)], [1., 99.])
    ax.imshow(sigma.T, origin='upper', aspect='equal', interpolation='nearest',
                       cmap='binary_r', vmin=vmin_s, vmax=vmax_s)

    fig.savefig('ccd_with_ps1_detections_v2.png', dpi=300, bbox_inches='tight')

    # Plot the postage stamps
    n_ps = ps_exposure.shape[0]

    n_x = int(np.ceil(np.sqrt(n_ps)))
    n_y = int(np.ceil(n_ps/float(n_x)))

    fig = plt.figure(figsize=(n_x,n_y), dpi=100)

    for k in range(n_ps):
        tmp = ps_exposure[k]
        tmp[ps_mask[k] != 0] = np.nan

        vmax = 1.

        idx = (tmp > 1.)
        if np.any(idx):
            vmax = np.percentile(np.abs(tmp[idx]), 99.5)

        ax = fig.add_subplot(n_x, n_y, k+1, axisbg='g')

        ax.imshow(tmp.T, origin='upper', aspect='equal',
                  interpolation='nearest', cmap='bwr_r',
                  vmin=-vmax, vmax=vmax)

        ax.set_xticks([])
        ax.set_yticks([])

    fig.subplots_adjust(wspace=0.025, hspace=0.025)

    fig.savefig('postage_stamps.png', dpi=300, bbox_inches='tight')

    # Plot the mean of the postage stamps
    psf_guess = guess_psf(ps_exposure, ps_weight, ps_mask)
    vmin, vmax = np.percentile(np.abs(psf_guess), [1., 99.9])

    fig = plt.figure(figsize=(6,6), dpi=200)
    ax = fig.add_subplot(1,1,1)

    ax.imshow(psf_guess.T, origin='upper', aspect='equal',
              interpolation='nearest', cmap='bwr_r',
              vmin=-vmax, vmax=vmax)

    ax.set_xticks([])
    ax.set_yticks([])

    fig.savefig('psf_guess.png', dpi=300, bbox_inches='tight')

    # Fit a flux and sky brightness for each star
    idx = filter_postage_stamps(ps_mask, min_pixel_fraction=0.5)
    #ps_exposure = ps_exposure[idx]
    #ps_weight = ps_weight[idx]
    #ps_mask = ps_mask[idx]
    #star_x = star_x[idx]
    #star_y = star_y[idx]

    n_ps = ps_exposure.shape[0]

    psf_coeffs = np.zeros((6, ps_exposure.shape[1], ps_exposure.shape[2]), dtype='f8')
    psf_coeffs[0,:,:] = psf_guess[:,:]
    a0 = np.zeros(n_ps, dtype='f8')
    a1 = np.zeros(n_ps, dtype='f8')

    for k in range(n_ps):
        if not idx[k]:
            continue

        a0[k], a1[k] = fit_star_params(psf_coeffs, star_x[k], star_y[k],
                                       ps_exposure[k], ps_weight[k], ps_mask[k],
                                       ccd_shape)

    # Plot the residuals of each star
    n_x = int(np.ceil(np.sqrt(n_ps)))
    n_y = int(np.ceil(n_ps/float(n_x)))

    fig = plt.figure(figsize=(n_x,n_y), dpi=100)

    for k in range(n_ps):
        #tmp = a0[k] * psf_guess + a1[k]
        tmp = ps_exposure[k]
        tmp[ps_mask[k] != 0] = np.nan

        vmax = 1.

        idx = (tmp > 1.)
        if np.any(idx):
            vmax = np.percentile(np.abs(tmp[idx]), 99.5)

        tmp = ps_exposure[k] - a0[k] * psf_guess - a1[k]
        tmp[ps_mask[k] != 0] = np.nan

        ax = fig.add_subplot(n_x, n_y, k+1, axisbg='g')

        ax.imshow(tmp.T, origin='upper', aspect='equal',
                  interpolation='nearest', cmap='bwr_r',
                  vmin=-vmax, vmax=vmax)

        ax.set_xticks([])
        ax.set_yticks([])

    fig.subplots_adjust(wspace=0.025, hspace=0.025)

    fig.savefig('postage_stamp_resids.png', dpi=300, bbox_inches='tight')

    # Fit PSF model from stars
    psf_coeffs = fit_psf_coeffs(a0, a1, star_x, star_y, img_data.shape,
                                ps_exposure, ps_weight, ps_mask)
    psf_img = eval_psf(psf_coeffs, 0.5, 0.5, (1.,1.))

    fig = plt.figure()
    ax = fig.add_subplot(1,1,1)
    vmax = np.percentile(np.abs(psf_img[np.isfinite(psf_img)]), 99.9)
    ax.imshow(psf_img.T, origin='upper', aspect='equal',
              interpolation='nearest', cmap='bwr_r',
              vmin=-vmax, vmax=vmax)

    ax.set_xticks([])
    ax.set_yticks([])

    fig.savefig('psf_fit.png', dpi=300, bbox_inches='tight')

    #plt.show()


def test_filter_neighbors():
    n = 50
    r = 0.05
    x = np.random.random(n)
    y = np.random.random(n)

    idx = filter_close_stars(x, y, r=r)

    fig = plt.figure()
    ax = fig.add_subplot(1,1,1)

    ax.scatter(x[idx], y[idx], c='b')
    ax.scatter(x[~idx], y[~idx], c='r')

    plt.show()


def test_extract_psf():
    # Load a test image
    #fname_pattern = 'psftest/c4d_150109_051822_oo{}_z_v1.fits.fz'
    fname_pattern = 'psfunit/detest-00396086-S31-oo{}.fits.fz'
    ccd_id = 'S31'
    img_data, weight_data, mask_data, wcs, exp_num = load_exposure(fname_pattern, ccd_id)
    ccd_shape = img_data.shape

    # Extract the PSF
    psf_coeffs, star_dict = extract_psf(img_data, weight_data, mask_data, wcs,
                                        return_postage_stamps=True, n_iter=5,
                                        min_pixel_fraction=0.75,
                                        star_chisq_threshold=2.)

    n_stars = star_dict['ps_exposure'].shape[0]
    ccd_shape = img_data.shape

    # Write the PSF to a file
    psf_fname = 'decam-{:08d}-{}.fits'.format(exp_num, ccd_id)
    write_psf_file(psf_fname, psf_coeffs, ccd_shape, ccd_id, exp_num)

    #m_tmp = np.arange(14., 20.1, 1.)
    #f_tmp = flux_predictor(m_tmp)

    #print ''
    #for m,f in zip(m_tmp, f_tmp):
    #    print 'f({:d}) = {.5f}'.format(m, f)
    #print ''

    # Calculate the residuals
    psf_resid = calc_star_chisq(psf_coeffs, star_dict['ps_exposure'],
                                star_dict['ps_weight'], star_dict['ps_mask'],
                                star_dict['star_x'], star_dict['star_y'],
                                star_dict['stellar_flux'], star_dict['sky_level'],
                                ccd_shape)

    # Calculate the shift for each star
    print 'Fitting star offsets:'
    for k in range(len(star_dict['ps_exposure'])):
        print 'Star {: 3d}'.format(k)
        print '========\n'

        dx,dy = fit_star_offset(psf_coeffs, star_dict['ps_exposure'][k],
                                star_dict['ps_weight'][k], star_dict['ps_mask'][k],
                                star_dict['star_x'][k], star_dict['star_y'][k],
                                star_dict['stellar_flux'][k], star_dict['sky_level'][k],
                                ccd_shape, max_shift=5.)

        print 'dx,dy = ({:.3f}, {:.3f})\n\n'.format(dx, dy)

    # Calculate corrections to fluxes, by normalizing PSFs
    psf_norm = np.empty(n_stars, dtype='f8')

    for k in range(n_stars):
        # Evaluate the PSF at the location of the star
        psf_model = eval_psf(psf_coeffs, star_dict['star_x'][k],
                             star_dict['star_y'][k], ccd_shape)
        psf_norm[k] = np.sum(psf_model)

    #star_dict['stellar_flux'] *= psf_norm

    # Scatterplot of PS1 flux with inferred flux
    fig = plt.figure(figsize=(16,8), dpi=100)

    ps1_flux = 10.**(-(star_dict['star_ps1_mag']-20.) / 2.5)
    fit_flux = star_dict['stellar_flux'] * psf_norm
    fit_mag = -2.5 * np.log10(fit_flux)

    idx_ps1_good = (star_dict['star_ps1_mag'][:,3] > 10.) & (star_dict['star_ps1_mag'][:,3] < 25.)
    mag_offset = np.median(fit_mag[idx_ps1_good] - star_dict['star_ps1_mag'][idx_ps1_good,3])
    flux_scaling = np.median(fit_flux[idx_ps1_good] / ps1_flux[idx_ps1_good,3])

    # Relation between PS1 flux and fitted flux
    flux_predictor = gen_stellar_flux_predictor(star_dict['stellar_flux'],
                                                star_dict['star_ps1_mag'],
                                                star_dict['star_x'],
                                                star_dict['star_y'],
                                                ccd_shape,
                                                psf_coeffs)

    print 'Magnitude offset: {}'.format(mag_offset)
    print 'Flux scaling: {}'.format(flux_scaling)

    ax = fig.add_subplot(1,2,1)

    ax.scatter(ps1_flux[idx_ps1_good,3], fit_flux[idx_ps1_good],
               edgecolor='none', facecolor='r', s=10)


    idx = np.all((star_dict['star_ps1_mag'] > 1.) & (star_dict['star_ps1_mag'] < 26.), axis=1)
    f_tmp = ps1_flux[idx]
    m_tmp = star_dict['star_ps1_mag'][idx]
    print m_tmp[:3]

    print 'resid:'
    print (flux_predictor(m_tmp) - fit_flux[idx]) / fit_flux[idx]
    print ''

    ax.scatter(f_tmp[:,3], flux_predictor(m_tmp),
               edgecolor='none', facecolor='g', s=10, alpha=0.5)

    ax.set_xlabel(r'$f_{\mathrm{P1}}$', fontsize=18)
    ax.set_ylabel(r'$f_{\mathrm{fit}}$', fontsize=18)
    ax.set_title(r'$\mathrm{Fit \ vs. \ PS1 \ Flux}$', fontsize=20)

    xlim = ax.get_xlim()
    ylim = ax.get_ylim()
    y_line = [xlim[0] * flux_scaling, xlim[1] * flux_scaling]
    ax.plot(xlim, y_line, ls='-', lw=2., alpha=0.25, c='r')
    ax.set_xlim(xlim)
    ax.set_ylim(ylim)

    ax = fig.add_subplot(1,2,2)
    ax.scatter(star_dict['star_ps1_mag'][idx_ps1_good,3], fit_mag[idx_ps1_good],
               edgecolor='none', facecolor='r', s=10)
    ax.set_xlabel(r'$m_{\mathrm{P1}}$', fontsize=18)
    ax.set_ylabel(r'$m_{\mathrm{fit}}$', fontsize=18)
    ax.set_title(r'$\mathrm{Fit \ vs. \ PS1 \ Magnitude}$', fontsize=20)

    xlim = ax.get_xlim()
    ylim = ax.get_ylim()
    y_line = [xlim[0] + mag_offset, xlim[1] + mag_offset]
    ax.plot(xlim, y_line, ls='-', lw=2., alpha=0.25, c='r')

    ax.set_xlim(xlim[::-1])
    ax.set_ylim(ylim[::-1])

    fig.savefig('star_fit_vs_ps1.svg', bbox_inches='tight')
    plt.close(fig)

    # Scatterplot of fit flux vs. sky level
    fig = plt.figure(figsize=(8,8), dpi=100)
    ax = fig.add_subplot(1,1,1)
    ax.scatter(fit_mag, star_dict['sky_level'],
               edgecolor='none', facecolor='b', s=10)
    ax.set_xlabel(r'$\mathrm{fit \ magnitude}$', fontsize=18)
    ax.set_ylabel(r'$\mathrm{sky \ level}$', fontsize=18)
    ax.set_title(r'$\mathrm{Fit \ Parameters}$', fontsize=20)

    fig.savefig('star_fit_params.svg', bbox_inches='tight')
    plt.close(fig)

    # Plot the PSF coefficients
    fig = plt.figure(figsize=(10,6), dpi=100)
    psf_vmax = np.max(np.abs(psf_coeffs))

    order_label = [r'$1$', r'$x$', r'$y$', r'$x^2$', r'$y^2$', r'$xy$']

    for k in range(6):
        ax = fig.add_subplot(2,3,k+1)

        ax.imshow(psf_coeffs[k].T, origin='upper', aspect='equal',
                  interpolation='nearest', cmap='bwr_r',
                  vmin=-psf_vmax, vmax=psf_vmax)

        ax.set_title(order_label[k], fontsize=20)
        ax.set_xticks([])
        ax.set_yticks([])

    fig.savefig('psf_coeffs.png', dpi=120, bbox_inches='tight')
    plt.close(fig)

    # Plot the PSF across the CCD
    for vmax in [1., 0.1, 0.01, 0.001]:
        fig = plt.figure(figsize=(12,12), dpi=120)

        for j,x in enumerate(np.linspace(0, ccd_shape[0], 3)):
            for k,y in enumerate(np.linspace(0, ccd_shape[1], 3)):
                tmp = eval_psf(psf_coeffs, x, y, ccd_shape)
                tmp /= np.max(np.abs(tmp))

                ax = fig.add_subplot(3,3,3*k+j+1)

                ax.imshow(tmp.T, origin='upper', aspect='equal',
                          interpolation='nearest', cmap='bwr_r',
                          vmin=-vmax, vmax=vmax)

                ax.set_xticks([])
                ax.set_yticks([])

        fig.subplots_adjust(wspace=0.01, hspace=0.01)

        fig.savefig('psf_over_ccd_{:.3f}.png'.format(vmax),
                    dpi=120, bbox_inches='tight')
        plt.close(fig)

    # Plot the central PSF shifted by different amounts
    psf_img = eval_psf(psf_coeffs, 0.5, 0.5, (1.,1.))
    psf_img /= np.max(psf_img)

    for vmax in [1., 0.1, 0.01, 0.001]:
        fig = plt.figure(figsize=(12,12), dpi=120)

        for j,dx in enumerate(np.linspace(-5., 5., 3)):
            for k,dy in enumerate(np.linspace(-5., 5., 3)):
                tmp = sinc_shift_image(psf_img, dx, dy)#, roll_int=False)

                ax = fig.add_subplot(3,3,3*k+j+1)

                ax.imshow(tmp.T, origin='upper', aspect='equal',
                          interpolation='nearest', cmap='bwr_r',
                          vmin=-vmax, vmax=vmax)

                ax.set_xticks([])
                ax.set_yticks([])

        fig.subplots_adjust(wspace=0.01, hspace=0.01)

        fig.savefig('psf_shifted_{:.3f}.png'.format(vmax),
                    dpi=120, bbox_inches='tight')
        plt.close(fig)

    # Plot postage stamps of the stars
    ps_x_cent = 0.5 * float(star_dict['ps_exposure'].shape[1]-1.)
    ps_y_cent = 0.5 * float(star_dict['ps_exposure'].shape[2]-1.)

    n_x = int(np.ceil(np.sqrt(n_stars)))
    n_y = int(np.ceil(n_stars/float(n_x)))

    fig = plt.figure(figsize=(n_x,n_y), dpi=100)

    ps_vmax = []

    for k in range(n_stars):
        tmp = star_dict['ps_exposure'][k]
        tmp[star_dict['ps_mask'][k] != 0] = np.nan

        ps_vmax.append(1.)

        idx = (tmp > 1.)
        if np.any(idx):
            ps_vmax[-1] = np.percentile(np.abs(tmp[idx]), 99.5)

        ax = fig.add_subplot(n_x, n_y, k+1, axisbg='g')

        ax.imshow(tmp.T, origin='upper', aspect='equal',
                  interpolation='nearest', cmap='bwr_r',
                  vmin=-ps_vmax[-1], vmax=ps_vmax[-1])

        tmp = (star_dict['ps_chisq_mask'][k] == 0).astype('f8')
        tmp[tmp < 0.01] = np.nan

        ax.imshow(tmp.T, origin='upper', aspect='equal',
                  interpolation='nearest', cmap='winter',
                  vmin=0., vmax=1., alpha=0.25)

        xlim = ax.get_xlim()
        ylim = ax.get_ylim()

        ax.scatter([ps_x_cent], [ps_y_cent], s=3., edgecolor='none',
                                             facecolor='cyan', alpha=0.5)

        ax.set_xticks([])
        ax.set_yticks([])
        ax.set_xlim(xlim)
        ax.set_ylim(ylim)

    fig.subplots_adjust(wspace=0.01, hspace=0.01)

    fig.savefig('postage_stamps.png', dpi=300, bbox_inches='tight')
    plt.close(fig)

    # Plot postage stamps of the weights for each star
    fig = plt.figure(figsize=(n_x,n_y), dpi=100)

    for k in range(n_stars):
        tmp = star_dict['ps_weight'][k] * star_dict['ps_exposure'][k]
        tmp[star_dict['ps_mask'][k] != 0] = np.nan

        vmin, vmax = 0., 1.

        idx = np.isfinite(tmp)
        if np.any(idx):
            #vmin, vmax = np.percentile(tmp[idx], [1., 99.8])
            vmin, vmax = np.min(tmp[idx]), np.max(tmp[idx])

        ax = fig.add_subplot(n_x, n_y, k+1, axisbg='g')

        ax.imshow(tmp.T, origin='upper', aspect='equal',
                  interpolation='nearest', cmap='bwr_r',
                  vmin=vmin, vmax=vmax)

        xlim = ax.get_xlim()
        ylim = ax.get_ylim()

        ax.scatter([ps_x_cent], [ps_y_cent], s=3., edgecolor='none',
                                             facecolor='cyan', alpha=0.5)

        ax.set_xticks([])
        ax.set_yticks([])
        ax.set_xlim(xlim)
        ax.set_ylim(ylim)

    fig.subplots_adjust(wspace=0.01, hspace=0.01)

    fig.savefig('postage_stamp_weights.png', dpi=300, bbox_inches='tight')
    plt.close(fig)

    # Plot postage stamps of the residuals (after subtracting off model of psf)
    fig = plt.figure(figsize=(n_x,n_y), dpi=100)
    fig_stretch = plt.figure(figsize=(n_x,n_y), dpi=100)
    fig_weighted = plt.figure(figsize=(n_x,n_y), dpi=100)

    tmp = star_dict['ps_exposure']
    tmp = tmp[(star_dict['ps_mask'] == 0) & np.isfinite(tmp)]
    tmp_pctiles = np.percentile(tmp, [10., 90.])
    tmp = tmp[(tmp > tmp_pctiles[0]) & (tmp < tmp_pctiles[1])]
    vmax_stretch = 4. * np.std(tmp)

    for k in range(n_stars):
        # Evaluate the PSF at the location of the star
        psf_model = eval_psf(psf_coeffs, star_dict['star_x'][k],
                             star_dict['star_y'][k], ccd_shape)

        #print ''
        #print 'norm = {:5f}'.format(np.sum(psf_model))

        psf_model *= star_dict['stellar_flux'][k] # Multiply by the star's flux
        psf_model += star_dict['sky_level'][k] # Add in the sky level

        #print psf_coeffs[0,28:36,28:36]
        #print star_dict['stellar_flux'][k]
        #print star_dict['sky_level'][k]

        # Calculate the residuals and apply the mask
        tmp = star_dict['ps_exposure'][k] - psf_model
        tmp[star_dict['ps_mask'][k] != 0] = np.nan

        chi = tmp * np.sqrt(star_dict['ps_weight'][k])

        ax = fig.add_subplot(n_x, n_y, k+1, axisbg='g')
        ax_stretch = fig_stretch.add_subplot(n_x, n_y, k+1, axisbg='g')
        ax_weighted = fig_weighted.add_subplot(n_x, n_y, k+1, axisbg='g')

        ax.imshow(tmp.T, origin='upper', aspect='equal',
                  interpolation='nearest', cmap='bwr_r',
                  vmin=-ps_vmax[k], vmax=ps_vmax[k])
        ax_stretch.imshow(tmp.T, origin='upper', aspect='equal',
                  interpolation='nearest', cmap='bwr_r',
                  vmin=-vmax_stretch, vmax=vmax_stretch)
        ax_weighted.imshow(chi.T, origin='upper', aspect='equal',
                  interpolation='nearest', cmap='bwr_r',
                  vmin=-3., vmax=3.)

        xlim = ax.get_xlim()
        ylim = ax.get_ylim()
        x_txt = xlim[0] + 0.05 * (xlim[1] - xlim[0])
        y_txt = ylim[0] + 0.05 * (ylim[1] - ylim[0])

        ax.text(x_txt, y_txt, r'${:.1f}$'.format(psf_resid[k]))
        ax_stretch.text(x_txt, y_txt, r'${:.1f}$'.format(psf_resid[k]))

        ax.scatter([ps_x_cent], [ps_y_cent], s=3., edgecolor='none',
                                             facecolor='cyan', alpha=0.5)
        ax_stretch.scatter([ps_x_cent], [ps_y_cent], s=3., edgecolor='none',
                                             facecolor='cyan', alpha=0.5)
        ax_weighted.scatter([ps_x_cent], [ps_y_cent], s=3., edgecolor='none',
                                             facecolor='cyan', alpha=0.5)

        ax.set_xticks([])
        ax.set_yticks([])
        ax_stretch.set_xticks([])
        ax_stretch.set_yticks([])
        ax_weighted.set_xticks([])
        ax_weighted.set_yticks([])

        ax.set_xlim(xlim)
        ax.set_ylim(ylim)
        ax_stretch.set_xlim(xlim)
        ax_stretch.set_ylim(ylim)
        ax_weighted.set_xlim(xlim)
        ax_weighted.set_ylim(ylim)

    fig.subplots_adjust(wspace=0.01, hspace=0.01)
    fig_stretch.subplots_adjust(wspace=0.01, hspace=0.01)
    fig_weighted.subplots_adjust(wspace=0.01, hspace=0.01)

    fig.savefig('postage_stamps_resid.png', dpi=300, bbox_inches='tight')
    fig_stretch.savefig('postage_stamps_resid_stretch.png', dpi=300, bbox_inches='tight')
    fig_weighted.savefig('postage_stamps_resid_weighted.png', dpi=300, bbox_inches='tight')
    plt.close(fig)
    plt.close(fig_stretch)
    plt.close(fig_weighted)

    # Plot the CCD image and weight, with stellar locations from PS1 overplotted
    vmin, vmax = np.percentile(img_data[(img_data > 1.) & (mask_data == 0)], [1.,99.])

    fig = plt.figure(dpi=300)

    ax = fig.add_subplot(2,1,1, axisbg='g')
    img = np.copy(img_data)
    img[mask_data != 0] = np.nan
    ax.imshow(img.T, origin='upper', aspect='equal', interpolation='nearest',
                          cmap='binary_r', vmin=vmin, vmax=vmax)

    ax.scatter(star_dict['star_x'], star_dict['star_y'],
               s=12, edgecolor='b', facecolor='none',
               lw=0.75, alpha=0.75)

    ax.set_xlim(0, img_data.shape[0])
    ax.set_ylim(0, img_data.shape[1])

    ax = fig.add_subplot(2,1,2, axisbg='g')
    sigma = 1./np.sqrt(weight_data)
    sigma[mask_data != 0] = np.nan
    vmin_s, vmax_s = np.percentile(sigma[np.isfinite(sigma) & (mask_data == 0)], [1., 99.])
    ax.imshow(sigma.T, origin='upper', aspect='equal', interpolation='nearest',
                       cmap='binary_r', vmin=vmin_s, vmax=vmax_s)

    ax.scatter(star_dict['star_x'], star_dict['star_y'],
               s=12, edgecolor='b', facecolor='none',
               lw=0.75, alpha=0.75)

    ax.set_xlim(0, img_data.shape[0])
    ax.set_ylim(0, img_data.shape[1])

    fig.savefig('ccd_with_stars.png', dpi=300, bbox_inches='tight')



def main():
    #test_extract_psf()
    test_gen_data()

    return 0


if __name__ == '__main__':
    main()<|MERGE_RESOLUTION|>--- conflicted
+++ resolved
@@ -3,11 +3,8 @@
 import matplotlib
 import matplotlib.pyplot as plt
 
-<<<<<<< HEAD
-=======
 import astropy.convolution
 
->>>>>>> ea165fb2
 from psf_extraction import *
 
 
