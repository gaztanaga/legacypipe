--- conflicted
+++ resolved
@@ -2,18 +2,10 @@
 
 #SBATCH -p shared
 #SBATCH -n 12
-<<<<<<< HEAD
 #SBATCH -t 24:00:00
 #SBATCH --array=1-10
 #SBATCH --account=desi
 #SBATCH -J noOMP
-=======
-#SBATCH --qos=scavenger
-#SBATCH --array=1-3000
-#SBATCH -t 08:00:00
-#SBATCH --account=desi
-#SBATCH -J DR4
->>>>>>> 20e0434c
 #SBATCH --mail-user=kburleigh@lbl.gov
 #SBATCH --mail-type=END,FAIL
 #SBATCH -L SCRATCH
@@ -24,10 +16,8 @@
 #-p regular
 #-N 1
 
-<<<<<<< HEAD
 # TO RUN
 # set usecores as desired for more mem and set shared n above to 2*usecores, keep threads=6 so more mem per thread!, then --aray equal to number largemmebricks.txt
-
 
 usecores=6
 echo usecores=$usecores
@@ -79,34 +69,6 @@
 
 export PYTHONPATH=$CODE_DIR/legacypipe/py:${PYTHONPATH}
 cd $CODE_DIR/legacypipe/py
-=======
-#bcast
-#source /scratch1/scratchdirs/desiproc/DRs/code/dr4/yu-bcast_2/activate.sh
-
-
-# DR4
-
-export outdir=/scratch1/scratchdirs/desiproc/DRs/data-releases/dr4
-#export outdir=/scratch2/scratchdirs/kaylanb/dr4
-qdo_table=dr4v2
-# Override Use dr4 legacypipe-dr
-#export LEGACY_SURVEY_DIR=/scratch1/scratchdirs/desiproc/DRs/dr4-bootes/legacypipe-dir
-
-export PYTHONPATH=$CODE_DIR/legacypipe/py:${PYTHONPATH}
-cd $CODE_DIR/legacypipe/py
-
-export slurm_name=dr4-qdo
-
-# Threads
-usecores=6
-threads=6
-export OMP_NUM_THREADS=$threads
-
-export statdir="${outdir}/progress"
-mkdir -p $statdir 
-
-set -x
->>>>>>> 20e0434c
 
 # Run another srun if current brick finishes
 num_runs=0
@@ -117,85 +79,45 @@
     ########## GET BRICK
     echo GETTING BRICK
     date
-<<<<<<< HEAD
-=======
-    bricklist=${LEGACY_SURVEY_DIR}/bricks-dr4.txt
-    if [ ! -e "$bricklist" ]; then
-        echo file=$bricklist does not exist, quitting
-        exit 999
-    fi
->>>>>>> 20e0434c
     # Start at random line, avoids running same brick
     lns=`wc -l $bricklist |awk '{print $1}'`
     rand=`echo $((1 + RANDOM % $lns))`
     # Use <<< to prevent loop from being subprocess where variables get lost
-<<<<<<< HEAD
     gotbrick=0
     while read aline; do
         brick=`echo $aline|awk '{print $1}'`
         whyrun=`echo $aline|awk '{print $2}'`
         bri=$(echo $brick | head -c 3)
         tractor_fits=$outdir/tractor/$bri/tractor-$brick.fits
-=======
-    while read aline; do
-        brick="$aline"
-        bri=$(echo $brick | head -c 3)
-        tractor_fits=/scratch1/scratchdirs/desiproc/DRs/data-releases/dr4/tractor/$bri/tractor-$brick.fits
->>>>>>> 20e0434c
         if [ -e "$tractor_fits" ]; then
             continue
         elif [ -e "$statdir/inq_$brick.txt" ]; then
             continue
         else
-<<<<<<< HEAD
             gotbrick=1
             # Found a brick to run
             #export brick="$brick"
-=======
-            # Found a brick to run
-            export brick="$brick"
->>>>>>> 20e0434c
             touch $statdir/inq_$brick.txt
             break
         fi
     done <<< "$(sed -n ${rand},${lns}p $bricklist)"
-<<<<<<< HEAD
     if [ "$gotbrick" -eq 0 ]; then
         echo Never found a brick, exiting
         exit
     fi
-=======
->>>>>>> 20e0434c
 
     echo FOUND BRICK
     date
     ################
-<<<<<<< HEAD
     
     set -x
     log="$outdir/logs/$bri/log.${brick}_${SLURM_JOB_ID}_${SLURM_ARRAY_TASK_ID}"
-=======
 
-    #export outdir=/scratch1/scratchdirs/desiproc/DRs/data-releases/dr4-bootes/90primeTPV_mzlsv2thruMarch19/wisepsf
-    #qdo_table=dr4-bootes
-
-
-    # Force MKL single-threaded
-    # https://software.intel.com/en-us/articles/using-threaded-intel-mkl-in-multi-thread-application
-    export MKL_NUM_THREADS=1
-    # Try limiting memory to avoid killing the whole MPI job...
-    # 67 kbytes is 64GB (mem of Edison node)
-    #ulimit -S -v 65000000
-    ulimit -a
-
-    log="$outdir/logs/$brick/log.$SLURM_ARRAY_TASK_ID"
->>>>>>> 20e0434c
     mkdir -p $(dirname $log)
     echo Logging to: $log
     echo "-----------------------------------------------------------------------------------------" >> $log
     #module load psfex-hpcp
     #srun -n 1 -c 1 python python_test_qdo.py
-<<<<<<< HEAD
 
     # Copy checkpoints file to new outdir
     # Only happens if outdir is not dr4/, e.g. if running a test
@@ -207,36 +129,23 @@
     # Print why running this brick
     echo Running b/c: $whyrun
 
-=======
->>>>>>> 20e0434c
     echo doing srun
     date
     srun -n 1 -c $usecores python legacypipe/runbrick.py \
          --run $qdo_table \
          --brick $brick \
-<<<<<<< HEAD
          --hybrid-psf \
          --skip \
          --threads $threads \
-=======
-         --skip \
-         --threads $OMP_NUM_THREADS \
->>>>>>> 20e0434c
          --checkpoint $outdir/checkpoints/${bri}/${brick}.pickle \
          --pickle "$outdir/pickles/${bri}/runbrick-%(brick)s-%%(stage)s.pickle" \
          --outdir $outdir --nsigma 6 \
          --no-write \
          >> $log 2>&1 & 
-<<<<<<< HEAD
     wait
     date
     rm $statdir/inq_$brick.txt
     set +x 
-=======
-    wait 
-    date
-    rm $statdir/inq_$brick.txt
->>>>>>> 20e0434c
 
 done
 # Bootes
@@ -250,11 +159,7 @@
 #    --force-all --no-write \
 #    --skip-calibs \
 #
-<<<<<<< HEAD
 echo dr4 DONE 
-=======
-echo $slurm_name DONE $SLURM_ARRAY_TASK_ID
->>>>>>> 20e0434c
 
 # 
 # qdo launch DR4 100 --cores_per_worker 24 --batchqueue regular --walltime 00:55:00 --script ./dr4-qdo.sh --keep_env --batchopts "-a 0-11"
